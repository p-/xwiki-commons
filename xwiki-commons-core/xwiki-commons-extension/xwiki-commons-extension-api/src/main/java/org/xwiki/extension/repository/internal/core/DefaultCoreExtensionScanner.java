--- conflicted
+++ resolved
@@ -168,60 +168,6 @@
             DefaultCoreExtension coreExtension = new MavenCoreExtension(repository, extensionURL, mavenExtension);
             coreExtension.setDescriptorURL(descriptorURL);
 
-<<<<<<< HEAD
-            coreExtension.setName(mavenModel.getName());
-            coreExtension.setSummary(mavenModel.getDescription());
-            for (Developer developer : mavenModel.getDevelopers()) {
-                URL authorURL = null;
-                if (developer.getUrl() != null) {
-                    try {
-                        authorURL = new URL(developer.getUrl());
-                    } catch (MalformedURLException e) {
-                        // TODO: log ?
-                    }
-                }
-
-                coreExtension.addAuthor(new DefaultExtensionAuthor(developer.getId(), authorURL));
-            }
-            coreExtension.setWebsite(mavenModel.getUrl());
-
-            // licenses
-            for (License license : mavenModel.getLicenses()) {
-                coreExtension.addLicense(getExtensionLicense(license));
-            }
-
-            // features
-            String featuresString = mavenModel.getProperties().getProperty("xwiki.extension.features");
-            if (StringUtils.isNotBlank(featuresString)) {
-                coreExtension.setExtensionFeatures(this.converter.<Collection<ExtensionFeature>>convert(
-                    new DefaultParameterizedType(null, List.class, ExtensionFeature.class), featuresString));
-            }
-
-            // custom properties
-            coreExtension.putProperty("maven.groupId", groupId);
-            coreExtension.putProperty("maven.artifactId", mavenModel.getArtifactId());
-
-            // dependencies
-            for (Dependency mavenDependency : mavenModel.getDependencies()) {
-                if (!mavenDependency.isOptional()
-                    && (mavenDependency.getScope() == null || mavenDependency.getScope().equals("compile") || mavenDependency
-                        .getScope().equals("runtime"))) {
-
-                    String dependencyGroupId = resolveGroupId(mavenDependency.getGroupId(), mavenModel, true);
-                    String dependencyArtifactId = mavenDependency.getArtifactId();
-                    String dependencyClassifier = mavenDependency.getClassifier();
-                    String dependencyVersion = resolveVersion(mavenDependency.getVersion(), mavenModel, true);
-
-                    DefaultExtensionDependency extensionDependency =
-                        new MavenCoreExtensionDependency(toExtensionId(dependencyGroupId, dependencyArtifactId,
-                            dependencyClassifier), new DefaultVersionConstraint(dependencyVersion), mavenDependency);
-
-                    coreExtension.addDependency(extensionDependency);
-                }
-            }
-
-=======
->>>>>>> 8166b7fb
             // If no parent is provided no need to resolve it to get more details
             if (mavenModel.getParent() == null) {
                 this.cache.store(coreExtension);
