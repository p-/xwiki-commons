--- conflicted
+++ resolved
@@ -20,8 +20,6 @@
 package org.xwiki.test.junit5.mockito;
 
 import java.lang.reflect.Field;
-import java.lang.reflect.InvocationTargetException;
-import java.lang.reflect.Method;
 import java.lang.reflect.Parameter;
 import java.util.List;
 
@@ -29,7 +27,6 @@
 
 import org.junit.jupiter.api.extension.AfterAllCallback;
 import org.junit.jupiter.api.extension.ExtensionContext;
-import org.junit.jupiter.api.extension.ExtensionContext.Namespace;
 import org.junit.jupiter.api.extension.ParameterContext;
 import org.junit.jupiter.api.extension.ParameterResolutionException;
 import org.junit.jupiter.api.extension.ParameterResolver;
@@ -40,6 +37,7 @@
 import org.xwiki.component.manager.ComponentManager;
 import org.xwiki.component.util.ReflectionUtils;
 import org.xwiki.test.mockito.MockitoComponentManager;
+import org.junit.jupiter.api.extension.ExtensionContext.Namespace;
 import org.xwiki.test.mockito.MockitoComponentMocker;
 
 /**
@@ -120,20 +118,7 @@
             saveComponentManager(context, mcm);
         }
 
-        if (initializeCM) {
-            initializeMockitoComponentManager(testInstance, mcm, context);
-        }
-
-        // Inject the Mockito Component Manager in all fields annotated with @InjectComponentManager
-        for (Field field : ReflectionUtils.getAllFields(testInstance.getClass())) {
-            if (field.isAnnotationPresent(InjectComponentManager.class)) {
-                ReflectionUtils.setFieldValue(testInstance, field.getName(), mcm);
-            }
-        }
-
         // Register a mock component for all fields annotated with @MockComponent
-        // We register them after the initialization of the ComponentManager to allow overwriting components coming from
-        // @AllCmponent or @ComponentList
         for (Field field : ReflectionUtils.getAllFields(testInstance.getClass())) {
             if (field.isAnnotationPresent(MockComponent.class)) {
                 // Get the hint from the @Named annotation (if any)
@@ -148,9 +133,9 @@
             }
         }
 
-        // If there are methods annotated with the AfterMockComponent annotation then call them. This gives an
-        // opportunity to setup registered mocks before being actually used.
-        callAfterMockComponent(testInstance);
+        if (initializeCM) {
+            initializeMockitoComponentManager(testInstance, mcm, context);
+        }
 
         // Create & register a component instance of all fields annotated with @InjectMockComponents with all its
         // @Inject-annotated fields injected with mocks or real implementations.
@@ -161,6 +146,13 @@
             }
         }
 
+        // Inject the Mockito Component Manager in all fields annotated with @InjectComponentManager
+        for (Field field : ReflectionUtils.getAllFields(testInstance.getClass())) {
+            if (field.isAnnotationPresent(InjectComponentManager.class)) {
+                ReflectionUtils.setFieldValue(testInstance, field.getName(), mcm);
+            }
+        }
+
         // Make sure this is executed last since if we want to combine it with @InjectMockComponents annotation, we
         // need the field to be non-null when this line executes or otherwise Mockito will not inject anything...
         // Also note that all fields annotated with @InjectMocks will have their fields replaced by all mocks found
@@ -168,16 +160,6 @@
         MockitoAnnotations.initMocks(testInstance);
     }
 
-<<<<<<< HEAD
-    private void callAfterMockComponent(Object testInstance)
-        throws IllegalAccessException, IllegalArgumentException, InvocationTargetException
-    {
-        for (Method declaredMethod : testInstance.getClass().getMethods()) {
-            if (declaredMethod.isAnnotationPresent(AfterMockComponent.class)) {
-                declaredMethod.invoke(testInstance);
-            }
-        }
-=======
     protected void processInjectMockComponents(Object testInstance, Field field, InjectMockComponents annotation,
         MockitoComponentManager mcm) throws Exception
     {
@@ -195,7 +177,6 @@
         mocker.mockComponent(testInstance);
         Object component = mcm.getInstance(descriptor.getRoleType(), descriptor.getRoleHint());
         ReflectionUtils.setFieldValue(testInstance, field.getName(), component);
->>>>>>> cb64eb4a
     }
 
     /**
@@ -287,4 +268,4 @@
     {
         return context.getRoot().getStore(NAMESPACE);
     }
-}+}
